--- conflicted
+++ resolved
@@ -474,15 +474,11 @@
 
     py::class_<NodeSets>(m, "NodeSets", "")
         .def(py::init<const std::string&>())
-<<<<<<< HEAD
-=======
         .def_static("from_file", &NodeSets::fromFile)
->>>>>>> 74b8e828
         .def_property_readonly("names", &NodeSets::names, DOC_NODESETS(names))
         .def("materialize", &NodeSets::materialize, DOC_NODESETS(materialize))
         .def("toJSON", &NodeSets::toJSON, DOC_NODESETS(toJSON));
 
-<<<<<<< HEAD
     py::class_<CircuitConfig>(m, "CircuitConfig", "")
         .def(py::init<const std::string&, const std::string&>())
         .def_static("from_file", &CircuitConfig::fromFile)
@@ -494,8 +490,6 @@
         .def("edge_population", &CircuitConfig::getEdgePopulation)
         .def_property_readonly("components", &CircuitConfig::listComponents)
         .def("component", &CircuitConfig::getComponent);
-=======
->>>>>>> 74b8e828
 
     bindPopulationClass<EdgePopulation>(
         m, "EdgePopulation", "Collection of edges with attributes and connectivity index")
