--- conflicted
+++ resolved
@@ -9,11 +9,8 @@
                        SpikeReader, SpikePopulation,
                        SomaReportReader, SomaReportPopulation,
                        ElementReportReader, ElementReportPopulation,
-<<<<<<< HEAD
-                       NodeSets, CircuitConfig
-=======
                        NodeSets,
->>>>>>> 74b8e828
+                       CircuitConfig
                        )
 
 
@@ -456,45 +453,6 @@
         self.assertEqual(sel, Selection(((1, 4), )))
 
     def test_NodeSet_toJSON(self):
-<<<<<<< HEAD
-         j = '''
-         {"bio_layer45": {
-               "model_type": "biophysical",
-               "location": ["layer4", "layer5"]
-           },
-           "V1_point_prime": {
-               "population": "biophysical",
-               "model_type": "point",
-               "node_id": [1, 2, 3, 5, 7, 9]
-           },
-           "combined": ["bio_layer45", "V1_point_prime"]
-         }'''
-         new = NodeSets(j).toJSON()
-         ns1 = NodeSets(new)
-         self.assertEqual(new, ns1.toJSON())
-
-class TestCircuitConfig(unittest.TestCase):
-    def setUp(self):
-        self.config = CircuitConfig.from_file(os.path.join(PATH, 'config/circuit_config.json'))
-
-    def test_basic(self):
-        self.assertEqual(self.config.target_simulator, "NEURON")
-        self.assertEqual(self.config.node_sets_path,
-                         os.path.abspath(os.path.join(PATH, 'config/node_sets.json')))
-
-        self.assertEqual(self.config.node_populations,
-                         {'nodes-A', 'nodes-B'})
-        self.assertEqual(self.config.node_population('nodes-A').name, 'nodes-A')
-
-        self.assertEqual(self.config.edge_populations,
-                         {'edges-AB', 'edges-AC'})
-        self.assertEqual(self.config.edge_population('edges-AB').name, 'edges-AB')
-
-        self.assertEqual(self.config.components,
-                         {'morphologies_dir', 'biophysical_neuron_models_dir'})
-        self.assertEqual(self.config.component('morphologies_dir'),
-                         os.path.abspath(os.path.join(PATH, 'config/morphologies')))
-=======
         j = '''
         {"bio_layer45": {
               "model_type": "biophysical",
@@ -515,6 +473,29 @@
         self.assertEqual(new, ns.toJSON())
 
 
+class TestCircuitConfig(unittest.TestCase):
+    def setUp(self):
+        self.config = CircuitConfig.from_file(os.path.join(PATH, 'config/circuit_config.json'))
+
+    def test_basic(self):
+        self.assertEqual(self.config.target_simulator, "NEURON")
+        self.assertEqual(self.config.node_sets_path,
+                         os.path.abspath(os.path.join(PATH, 'config/node_sets.json')))
+
+        self.assertEqual(self.config.node_populations,
+                         {'nodes-A', 'nodes-B'})
+        self.assertEqual(self.config.node_population('nodes-A').name, 'nodes-A')
+
+        self.assertEqual(self.config.edge_populations,
+                         {'edges-AB', 'edges-AC'})
+        self.assertEqual(self.config.edge_population('edges-AB').name, 'edges-AB')
+
+        self.assertEqual(self.config.components,
+                         {'morphologies_dir', 'biophysical_neuron_models_dir'})
+        self.assertEqual(self.config.component('morphologies_dir'),
+                         os.path.abspath(os.path.join(PATH, 'config/morphologies')))
+
+
 def test_path_ctor():
     #  make sure constructors that take file paths can use pathlib.Path
     path = pathlib.Path(PATH)
@@ -524,7 +505,6 @@
     SpikeReader(path / 'spikes.h5')
     SomaReportReader(path / 'somas.h5')
     ElementReportReader(path / 'elements.h5')
->>>>>>> 74b8e828
 
 
 if __name__ == '__main__':
